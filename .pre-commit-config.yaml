--- conflicted
+++ resolved
@@ -24,22 +24,14 @@
 
   - repo: https://github.com/astral-sh/ruff-pre-commit
     # Ruff version.
-<<<<<<< HEAD
-    rev: 'v0.4.1'
-=======
     rev: 'v0.4.2'
->>>>>>> 1e4624d5
     hooks:
       - id: ruff
         args: [ "--fix" ]
 
   # https://github.com/python/black#version-control-integration
   - repo: https://github.com/psf/black
-<<<<<<< HEAD
-    rev: 24.4.1
-=======
     rev: 24.4.2
->>>>>>> 1e4624d5
     hooks:
       - id: black-jupyter
 
