--- conflicted
+++ resolved
@@ -1,10 +1,6 @@
 [tool.poetry]
 name = "ncompare"
-<<<<<<< HEAD
-version = "1.2.0a1"
-=======
 version = "1.1.0rc2"
->>>>>>> 4c801ed4
 description = "Compare the structure of two NetCDF files at the command line"
 authors = ["Daniel Kaufman <daniel.kaufman@nasa.gov>"]
 readme = "README.md"
