--- conflicted
+++ resolved
@@ -1,10 +1,6 @@
 [tool.poetry]
 name = "ncompare"
-<<<<<<< HEAD
-version = "1.9.0"
-=======
 version = "1.10.0a2"
->>>>>>> fa11eceb
 description = "Compare the structure of two NetCDF files at the command line"
 authors = ["Daniel Kaufman <daniel.kaufman@nasa.gov>"]
 readme = "README.md"
