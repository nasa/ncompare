--- conflicted
+++ resolved
@@ -1,10 +1,6 @@
 [tool.poetry]
 name = "ncompare"
-<<<<<<< HEAD
-version = "1.5.0"
-=======
 version = "1.6.0a30"
->>>>>>> 7934d18f
 description = "Compare the structure of two NetCDF files at the command line"
 authors = ["Daniel Kaufman <daniel.kaufman@nasa.gov>"]
 readme = "README.md"
