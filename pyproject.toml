[tool.poetry]
name = "ncompare"
<<<<<<< HEAD
version = "1.14.0a0"
=======
version = "1.13.1rc2"
>>>>>>> 76944ca7
description = "Compare the structure of two NetCDF files at the command line"
authors = ["Daniel Kaufman <daniel.kaufman@nasa.gov>"]
readme = "README.md"
repository = "https://github.com/nasa/ncompare"
license = "Apache-2.0"
classifiers = [
    "Environment :: Console",
    "Intended Audience :: Science/Research",
    "Operating System :: Microsoft :: Windows",
    "Operating System :: MacOS",
    "Operating System :: POSIX :: Linux",
    "Programming Language :: Python :: 3.9",
    "Programming Language :: Python :: 3.10",
    "Programming Language :: Python :: 3.11",
    "Programming Language :: Python :: 3.12",
    "Topic :: Software Development :: Libraries :: Python Modules",
]

[tool.poetry.scripts]
ncompare = "ncompare.console:main"

[tool.poetry.dependencies]
python = "^3.9"
numpy = ">=1.26.0"
netCDF4 = ">=1.6.4"
xarray = ">=2023.9"
colorama = ">=0.4.6"
openpyxl = ">=3.1.2"
h5py = ">=3.12.1"
h5netcdf = ">=1.4.1"

[tool.poetry.group.dev.dependencies]
pytest = ">=7.4.2,<9.0.0"
ruff = ">=0.5.1,<0.8.5"
mypy = ">=1.5.1"
pytest-cov = ">=4.1,<7.0"
mkdocs = ">=1.5.3"
markdown-callouts = ">=0.4.0"
markdown-include = ">=0.8.1"
mkdocstrings = ">=0.24.1,<0.28.0"
mkdocs-jupyter = ">=0.24.6"
mkdocs-material = ">=9.5.12"

[build-system]
requires = ["poetry-core>=1.0.0"]
build-backend = "poetry.core.masonry.api"

[[tool.mypy.overrides]]
module = [
  "colorama.*",
  "netCDF4.*",
  "openpyxl.*"
]
ignore_missing_imports = true


[tool.ruff]
builtins = ["ellipsis"]
exclude = [
  ".eggs",
  "doc",
  "_typed_ops.pyi",
]
# Allow lines to be as long as 100.
line-length = 100
target-version = "py39"

[tool.ruff.lint]
# E402: module level import not at top of file
# E501: line too long - let black worry about that
# E731: do not assign a lambda expression, use a def
ignore = [
  "E402",
  "E501",
  "E731",
]
select = [
  "F", # Pyflakes
  "E", # Pycodestyle
  "W",
  "I", # isort
  "UP", # Pyupgrade
]<|MERGE_RESOLUTION|>--- conflicted
+++ resolved
@@ -1,10 +1,6 @@
 [tool.poetry]
 name = "ncompare"
-<<<<<<< HEAD
-version = "1.14.0a0"
-=======
 version = "1.13.1rc2"
->>>>>>> 76944ca7
 description = "Compare the structure of two NetCDF files at the command line"
 authors = ["Daniel Kaufman <daniel.kaufman@nasa.gov>"]
 readme = "README.md"
