# Changelog
All notable changes to this project will be documented in this file.

The format is based on [Keep a Changelog](https://keepachangelog.com/en/1.0.0/),
and this project adheres to [Semantic Versioning](https://semver.org/spec/v2.0.0.html).

<<<<<<< HEAD
## [Unreleased]
### Added
### Changed
- update dependencies
- update citation
=======
## [1.7.3]
### Added
### Changed
- add Zenodo badge to readme
>>>>>>> bcaf8b40
### Deprecated
### Removed
### Fixed
### Security

## [1.7.2]
### Added
### Changed
- add pyOpenSci badge to readme
### Deprecated
### Removed
### Fixed
### Security

## [1.7.1]
### Added
### Changed
- update dependencies
- update citation
### Deprecated
### Removed
### Fixed
### Security

## [1.7.0]
### Added
### Changed
- [pull/136](https://github.com/nasa/ncompare/pull/136): Replace data in example notebook with those requiring no credentials
### Deprecated
### Removed
### Fixed
- [pull/135](https://github.com/nasa/ncompare/pull/135): Fix links in readme
### Security

## [1.6.2]
### Added
### Changed
- updated PyPI classifiers in pyproject.toml
### Deprecated
### Removed
### Fixed
### Security

## [1.6.1]
### Added
### Changed
### Deprecated
### Removed
- removed unused placeholder file and .images folder
### Fixed
### Security
- [pull-request/125](https://github.com/nasa/ncompare/pull/125): Bump jinja2 from 3.1.2 to 3.1.3

## [1.6.0]
### Added
- [pull-request/79](https://github.com/nasa/ncompare/pull/79): Add option to only display variables and attributes that are different
- [pull-request/100](https://github.com/nasa/ncompare/pull/100): Add version to cli
- [pull-request/105](https://github.com/nasa/ncompare/pull/105): Add testing of ncompare with Python version 3.12
- [issue/118](https://github.com/nasa/ncompare/issues/118): Add citation file
### Changed
- [pull-request/99](https://github.com/nasa/ncompare/pull/99): Improve readme in a few ways (e.g., license, badges)
- [pull-request/106](https://github.com/nasa/ncompare/pull/106): Use ReadTheDocs instead of GitHub Pages for documentation
- [pull-request/113](https://github.com/nasa/ncompare/pull/113): Add codecov step to tests workflow
- [issue/88](https://github.com/nasa/ncompare/issues/88): Improve test coverage, especially for ncompare/core.py and ncompare/printing.py
- [issue/92](https://github.com/nasa/ncompare/issues/92): Ensure examples utilize publicly accessible data
- [pull-request/121](https://github.com/nasa/ncompare/pull/121): Disable text wrapping to properly show ncompare output in notebook example
- Tweaked wording regarding docstrings in the contributing guide
### Deprecated
### Removed
- Fixed bug related to extra argument from command line
### Fixed
- Updated out-dated example snippet in README
### Security

## [1.5.0]
### Added
- [pull-request/63](https://github.com/nasa/ncompare/pull/59): Add a tutorial example notebook.
- Added a simple GitHub Pages that links to an quarto-produced version of the tutorial notebook.
### Changed
### Deprecated
### Removed
### Fixed
### Security

## [1.4.0]
### Added
- [pull-request/59](https://github.com/nasa/ncompare/pull/59): Add the ability to modify the width of each column in the comparison table.
### Changed
### Deprecated
### Removed
### Fixed
- [pull-request/60](https://github.com/nasa/ncompare/pull/60): Removes an extra line of printed filepaths.
### Security

## [1.3.0]
### Added
### Changed
### Deprecated
### Removed
### Fixed
- [pull-request/55](https://github.com/nasa/ncompare/pull/55): Fix variable value matching
### Security

## [1.2.0]
### Added
- [pull-request/44](https://github.com/nasa/ncompare/pull/44): Added issue templates and markdown guides for CONTRIBUTING and the CODE_OF_CONDUCT
### Changed
- [pull-request/47](https://github.com/nasa/ncompare/pull/47): Added coverage and move test running to separate workflow yml
### Deprecated
### Removed
### Fixed
### Security

## [1.1.0]
### Added
- [commit/4b98808](https://github.com/nasa/ncompare/commit/4b98808cf3d8424da25a226687d304ce7d46738e): Set up dependabot for automated version updates
### Changed
- [pull-request/28](https://github.com/nasa/ncompare/pull/28): Updated CI/CD versions, and updated README.md
### Deprecated
### Removed
### Fixed
### Security

## [1.0.2]
### Added
- [issue/19](https://github.com/nasa/ncompare/issues/19): Add automated publishing (via poetry) to TestPyPI and PyPI in Actions workflow
### Changed
- [issue/23](https://github.com/nasa/ncompare/issues/23): Use ruff and black for linting and formatting
### Deprecated
### Removed
### Fixed
### Security

## [1.0.1]
### Added
### Changed
- [issue/12](https://github.com/nasa/ncompare/issues/12): Improve test suite
- [issue/13](https://github.com/nasa/ncompare/issues/13): Enable `ncompare` to work with greater group depths
### Deprecated
### Removed
### Fixed
- [issue/5](https://github.com/nasa/ncompare/issues/5): Fix author attribute for poetry
### Security<|MERGE_RESOLUTION|>--- conflicted
+++ resolved
@@ -4,18 +4,20 @@
 The format is based on [Keep a Changelog](https://keepachangelog.com/en/1.0.0/),
 and this project adheres to [Semantic Versioning](https://semver.org/spec/v2.0.0.html).
 
-<<<<<<< HEAD
 ## [Unreleased]
 ### Added
 ### Changed
 - update dependencies
 - update citation
-=======
+### Deprecated
+### Removed
+### Fixed
+### Security
+
 ## [1.7.3]
 ### Added
 ### Changed
 - add Zenodo badge to readme
->>>>>>> bcaf8b40
 ### Deprecated
 ### Removed
 ### Fixed
