--- conflicted
+++ resolved
@@ -4,8 +4,6 @@
 The format is based on [Keep a Changelog](https://keepachangelog.com/en/1.0.0/),
 and this project adheres to [Semantic Versioning](https://semver.org/spec/v2.0.0.html).
 
-<<<<<<< HEAD
-=======
 ## [unreleased]
 ### Added
 - [pull-request/79](https://github.com/nasa/ncompare/pull/79): Add option to only display variables and attributes that are different
@@ -21,11 +19,9 @@
 - Updated out-dated example snippet in README
 ### Security
 
->>>>>>> 7934d18f
 ## [1.5.0]
 ### Added
 - [pull-request/63](https://github.com/nasa/ncompare/pull/59): Add a tutorial example notebook.
-- Added a simple GitHub Pages that links to an quarto-produced version of the tutorial notebook.
 ### Changed
 ### Deprecated
 ### Removed
