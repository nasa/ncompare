--- conflicted
+++ resolved
@@ -41,64 +41,7 @@
         run: |
           poetry run pytest --cov=ncompare --cov-report=xml:build/reports/coverage${{ matrix.python-version }}.xml --cov-report=html:build/reports/coverage${{ matrix.python-version }}.html --cov-report= tests/
 
-<<<<<<< HEAD
-      - uses: codecov/codecov-action@v3
-        with:
-          files: build/reports/coverage${{ matrix.python-version }}.xml
-          verbose: true # optional (default = false)
-
-#      - name: Archive code coverage report (xml)
-#        if: ${{ always() }}
-#        uses: actions/upload-artifact@v4
-#        with:
-#          name: code coverage report (xml)
-#          path: build/reports/coverage${{ matrix.python-version }}.xml
-#
-#      - name: Archive code coverage report (HTML)
-#        if: ${{ always() }}
-#        uses: actions/upload-artifact@v4
-#        with:
-#          name: code coverage report (HTML)
-#          path: build/reports/coverage${{ matrix.python-version }}.html
-#
-#
-#  coverage:
-#    name: Coverage
-#    runs-on: ubuntu-latest
-#    needs: build_and_test
-#
-#    steps:
-#      - uses: actions/checkout@v4
-#
-#      - uses: tj-actions/coverage-badge-py@v2
-#        id: coverage-badge-py
-#        with:
-#          # Output path (str) to write the coverage badge. Default: "coverage.svg".
-#          output: '.images/coverage.svg'
-#
-#      - name: Verify Changed files
-#        uses: tj-actions/verify-changed-files@v16
-#        id: verify-changed-files
-#        with:
-#          files: .images/coverage.svg
-#
-#      - name: Commit files
-#        if: steps.verify-changed-files.outputs.files_changed == 'true'
-#        run: |
-#          git config --local user.email "ncompare@noreply.github.com"
-#          git config --local user.name "ncompare bot"
-#          git add .images/coverage.svg
-#          git commit -m "Updated coverage.svg"
-#
-#      - name: Push changes
-#        if: steps.verify-changed-files.outputs.files_changed == 'true'
-#        uses: ad-m/github-push-action@master
-#        with:
-#          github_token: ${{ secrets.github_token }}
-#          branch: ${{ github.ref }}
-=======
       - name: Upload coverage reports to Codecov
         uses: codecov/codecov-action@v3
         env:
-          CODECOV_TOKEN: ${{ secrets.CODECOV_TOKEN }}
->>>>>>> a91245ba
+          CODECOV_TOKEN: ${{ secrets.CODECOV_TOKEN }}